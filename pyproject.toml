[tool.poetry]
<<<<<<< HEAD
name = "xdynamo"
version = "0.1.0"
=======
name = "xmodel_dynamo"
version = "0.1.1"
>>>>>>> ffbe13b3
description = "Use dynamo with xmodel objects."
authors = ["Josh Orr <josh@orr.blue>"]
packages = [{include = "xdynamo"}]
readme = "README.md"
repository = "https://github.com/xyngular/py-xmodel-dynamo"
classifiers = [
    "Topic :: Software Development :: Libraries :: Python Modules",
    "License :: OSI Approved :: The Unlicense (Unlicense)"
]

[tool.poetry.dependencies]
python = "~3.8"
boto3 = "^1.17.54"
#xyn-aws = "^1.1.1"
#xyn-config = "^1.2.2"
#xyn-model = "^1.1.0"
#xyn-logging = "^1.1.1"

xmodel = "^0.3.0"
xinject = "^1.4.0"
xloop = "^1.0.1"
xsentinels = "^1.2.1"
xurls = "^0.2.0"
ciso8601 = "^2.3.0"
xsettings = "^1.3.0"

# Right now, we are compatiable with both v2 and v3 of xyn-resource.
#xyn-resource = ">=2.1.2,<4"
xboto = "^1.0.2"
xcon = "^0.4.0"

[tool.poetry.dev-dependencies]
ipdb = "^0.13.9"
autopep8 = "^1.5.7"
moto = "^1.3.13"
pycodestyle = "^2.7.0"
pdoc3 = "^0"
pylint = "^2.11.1"
pytest = "^6.2.5"
pytest-mock = "^3.6.1"
pytest-pycodestyle = "^2.2.0"
black = {version = "*", allow-prereleases = true}
mkdocstrings = { extras = ["python"], version = "^0" }
mkdocs-autorefs = "^0"
mkdocs-git-revision-date-plugin = "^0"
mkdocs = "^1.4.2"
mkdocs-material = "^9.0.12"
mike = "^1.1.2"
tomlkit = "^0.11.7"

[build-system]
requires = ["poetry-core>=1.0.0"]
build-backend = "poetry.core.masonry.api"

[tool.black]
line-length = 99
target_version = ['py38']
skip-string-normalization = 1
include = '\.pyi?$'
exclude = '''
(
  /(
      \.eggs         # exclude a few common directories in the
    | \.git          # root of the project
    | \.hg
    | \.mypy_cache
    | \.tox
    | \.venv
    | _build
    | buck-out
    | build
    | dist
  )/
  | foo.py           # also separately exclude a file named foo.py in
                     # the root of the project
)
'''<|MERGE_RESOLUTION|>--- conflicted
+++ resolved
@@ -1,11 +1,6 @@
 [tool.poetry]
-<<<<<<< HEAD
 name = "xdynamo"
-version = "0.1.0"
-=======
-name = "xmodel_dynamo"
 version = "0.1.1"
->>>>>>> ffbe13b3
 description = "Use dynamo with xmodel objects."
 authors = ["Josh Orr <josh@orr.blue>"]
 packages = [{include = "xdynamo"}]
