from typing import (
    TYPE_CHECKING, TypeVar, Union, Sequence, Iterable, Optional, List, Dict, Any, Set
)
from boto3.dynamodb import conditions
from boto3.dynamodb.table import BatchWriter, TableResource
from xbool import bool_value

from .db import DynamoDB
from xcon import xcon_settings
from logging import getLogger
from .const import CONDITIONAL_CHECK_FAILED_KEY
from xboto.resource import dynamodb
from xmodel.common.types import FieldNames, JsonDict
from xmodel.remote import XRemoteError
from xmodel.base.fields import Converter
from xmodel.remote.client import RemoteClient
from xdynamo.common_types import (
    DynKey, DynParams, _ProcessedQuery, get_dynamo_type_from_python_type
)
from xdynamo.resources import _DynBatchResource
from xsentinels.default import Default
from xurls.url import URLStr, Query
from xloop import xloop

if TYPE_CHECKING:
    from xdynamo.model import DynModel
    from xdynamo.api import DynApi
    M = TypeVar('M', bound=DynModel)
else:
    M = TypeVar('M')

log = getLogger(__name__)
<<<<<<< HEAD
=======
M = TypeVar('M', bound='DynModel')
>>>>>>> 84b0f85a


class DynClient(RemoteClient[M]):
    """
    Skeleton/Placeholder Class for future work, see story and the other classes in
    this file for more details: https://app.clubhouse.io/xyngular/story/13989
    """

    # This is only here to give IDE's a more concrete-class to use for type/code completion.
    # The type-hint is not otherwise used. That var is valid/gettable on an instance.
    # See `xmodel.remote.client.RemoteClient.api` for more details.
    api: 'DynApi[M]'

<<<<<<< HEAD
    def delete_obj(self, obj: Union[M, DynKey], *, condition: Query = None):
        """
         Attempts to delete passed in object from dynamodb table.
=======
    def delete_obj(self, obj: Union['M', DynKey]):
        # raise NotImplementedError()
>>>>>>> 84b0f85a

         If you pass in a condition, it will be evaluated on the dynamodb-service side and the
         deletes will only happen if the condition is met.
         This can help prevent race conditions if used correctly.

         If there is a batch-writer currently in use, we will try to use that to batch the deletes.

         Keep in mind that if you pass in a `condition`, we can't use the batch write.
         We will instead send of a single-item delete request with the condition attached
         (bypassing any current batch-writer that may be in use).

         Args:
            obj: Object to delete, it MUST have values for it's primary key(s)
                (no other values are required, the primary-key values are the only ones used).
            condition: Optional, if passed in we will send this as a `ConditionExpression`
                to dynamo.  You can pass in a Query, ie: the same structure that is used
                for `self.query()` and `self.scan()`.

                We will take the Query correctly format it for you into the `ConditionExpression`.

                If the condition is met, the item will be deleted.

                If the condition is NOT met, we will handle it for you by catch the exception,
                logging about it, setting error on response_state of object, and then returning.
                Conditions are generally used to help prevent race-conditions,
                ie: to prevent a deleted on purpose.

                Most of the time the intent is to ignore what the result is, it was either
                deleted or not;
                ie: it will eventually be handled in some way it if it was not deleted.

                If you want to know when a conditional delete fails, you can look at
                deleted objects `obj.api.response_state`.

                It's `had_error` will be `True`, there will be some info in `errors`,
                but also a field error with name `_conditional_check` and code `failed`
                you can easily check for via:

                `....response_state.has_field_error('_conditional_check', 'failed')`

                or you can use `xyn_model_dynamo.const.CONDITIONAL_CHECK_FAILED_KEY` for
                the field key.
         """
        # Reset object error response state, we are try afresh.
        obj.api.response_state.reset()

        # Get the DynKey
        # If we don't get a dyn-key, check for that and raise nicer, higher-level error.
        key = obj if isinstance(obj, DynKey) else DynKey.via_obj(obj)
        params = {
            'Key': key.key_as_dict(),
        }

        # To keep things simple, I am using 'put' which replaces entire item,
        # so get all properties of item regardless if they changed or not.
        # todo: Check for primary key and raise a nicer, higher-level exception in that case.

<<<<<<< HEAD
        if not condition:
            resource = self._table_or_batch_writer()
            resource.delete_item(**params)
            return

        # Add the conditional query to the dynamodb params dict...
        # (can't batch-delete things with conditions, so we do them one at a time instead).
        self._add_conditions_from_query(
            query=condition, params=params, filter_key='ConditionExpression'
        )

        try:
            self.api.table.delete_item(**params)
        except dynamodb.meta.client.exceptions.ConditionalCheckFailedException as e:
            # By default, we ignore conditional check failed, because this means we did not want
            # to delete the item on purpose; ie: it's not an error.
            # conditions are mostly used to prevent race-conditions, hence ignored by default.
            # If someone in the future ends up wanting the exception, we can have an argument
            # or some other way to indicate that we should re-raise the condition check exception.
            # See `self.delete_obj` doc comment (above) for more details.
            log.info(
                f"Didn't delete dynamo obj ({obj}) due to condition not met ({condition}), "
                f"exception from dynamo ({e})."
            )
            state = obj.api.response_state
            state.had_error = True
            state.errors = [
                'The conditional check failed, item was not deleted.',
                {'conditional-check-failed-exception': e}
            ]
            state.add_field_error(field=CONDITIONAL_CHECK_FAILED_KEY, code='failed')

    def delete_objs(self, objs: Sequence[Union[M, DynKey]], condition: Query = None):
        """ Uses a batch-writer to put the items. Much more efficient than doing it one at a time.

            If you pass in a `condition`, the batch-writer can't be used and normal single-deletes
            will automatically be used instead.

=======
    def delete_objs(self, objs: Sequence[Union['M', DynKey]]):
        """ Uses a batch-writer to put the items.
            WAY more efficient then doing it one at a time.
>>>>>>> 84b0f85a
            If you only give me one item, directly calls `delete_obj` without a batch-writer.
        """
        if not objs:
            return

        if len(objs) == 1:
            self.delete_obj(obj=objs[0], condition=condition)
            return

        with _DynBatchResource.grab().current_writer(create_if_none=True):
            for i in objs:
                self.delete_obj(obj=i, condition=condition)

    # todo: Someday support an iterable for `objs`
    #  (ie: open it wider then a Sequence, ie: to support generators).
    def send_objs(
            self,
<<<<<<< HEAD
            objs: Sequence[M],
=======
            objs: Sequence['M'],
>>>>>>> 84b0f85a
            *,
            condition: Query = None,
            url: URLStr = None,
            send_limit: int = None
    ):
        """
        Used to send any number of objects to Dynamo in as efficient a manner as possible.

        If possible, uses a batch-writer to put the items.
        It's WAY more efficient than doing it one at a time.

        If a condition is supplied, won't use a batch-writer as only one item can be put
        at a time with a condition.

        In the future at some point, will support transactions and at that point could put
        more items per-request at a time with condition(s).

        Args:
            objs: Objects to send to dynamo.
            url: Not used in Dynamo, ignore
            send_limit: Currently unused, we try to push as much as possible.

            condition: Optional, if passed in we will send this as a `ConditionExpression`
                to dynamo.  You can pass in a Query, ie: the same structure that is used
                for `self.query()` and `self.scan()`.

                We will take the Query correctly format it for you into the `ConditionExpression`.

                If the condition is met, the item will be put into table.

                If the condition is NOT met, we will handle it for you by catch the exception,
                logging about it, setting error on response_state of object, and then returning.
                Conditions are generally used to help prevent race-conditions,
                ie: to prevent a put on purpose; so we don't raise an exception.

                Most of the time the intent is to ignore what the result is, it was either
                put into table or not;
                ie: it will eventually be handled in some way it if it was not put into table.

                If you want to know when a conditional delete fails, you can look at
                deleted objects `obj.api.response_state`.

                It's `had_error` will be `True`, there will be some info in `errors`,
                but also a field error with name `_conditional_check` and code `failed`
                you can easily check for via:

                `....response_state.has_field_error('_conditional_check', 'failed')`

                or you can use `xyn_model_dynamo.const.CONDITIONAL_CHECK_FAILED_KEY` for
                the field key.

        """
        if not objs:
            return

        if len(objs) == 1:
            self._put_item(item=objs[0], condition=condition)
            return

        if condition:
            for i in objs:
                self._put_item(item=i, condition=condition)
            return

        with _DynBatchResource.grab().current_writer(create_if_none=True):
            for i in objs:
                self._put_item(item=i)

    def get(
            self,
            query: Query = None,
            *,
            top: int = None,
            fields: FieldNames = Default,
            allow_scan: bool = False,
            **dynamo_params
    ) -> Iterable[M]:
        """
        This is the standard/abstract interface method that all RestClient's support.

        The idea behind this method is to figure out how to route this query in the most
        efficient manner we can do it in. If you want to guarantee a specific type of query
        you can use `DynClient.query`, etc.

        Generally, this is the best, generally method to use since it can adapt your request
        to the most efficient way to query Dynamo. The `DynApi` will use this method generally
        when it's asked to get something (for example, when using `DynApi.get_via_id`).

        For more info on how you can query, see:

        - [Advanced Queries](#advanced-queries)
            - [Examples](#examples_1)

        Here is the general process this method goes though to determine how to query dynamo
        for a given query:

        1. If provided query is empty.
              - Will paginate though all items in table efficiently; multiple items
                will be returned per-request in parallel.
                You'll get back a generator that gives you an object at time, but behind
                the scenes we are getting a page at a time from dynamo.
        2. We will try to batch it en-mass in parallel if we can.
           We can do this if one of the following is true:
              - Query only contains 'id' key; this is because an 'id' should have full primary key;
                meaning it will contain both hash and range key (if needed).
                You can provide a list of strings or `DynKey` objects.
                   - See `DynModel.id` for more details on how to use `str` with an 'id'.
                   - See `DynKey` for more details on what a composite primary-key as a `str` is
                     like.
              - Table only has a hash-key (no range/sort key) and you provide nothing but
                hash-keys (ie: no other attributes in query)
        3. Next, we see if we can use a Dynamo query via `DynClient.query`.
              - This will use multiple queries if/as needed, but while minimizing the number of
                queries that are needed. Just depends on the query that is provided.
                More then one query is needed if there is more then one hash-key in the query,
                and there are other attributes you are filtering on
                (and so #2 above, batch-get, can't be used)
                Doing multiple queries is still far-faster then doing a scan.
                We return objects via the generator and only execute the second (or more)
                queries
              - In the future, this will automatically querying a Secondary Index if one is
                available.
                (Not Implemented Yet, we will add this when needed)
        4. Next, fallback to using a Global Index if one is available.
              - (Not Implemented Yet, we will do it when we need it)
        5. If that's not possible, in the future we fallback to scan operation.
            - (Not Implemented Yet; This isn't implemented currently and will raise NotImplemented.
              Scan operations can be very slow and so it's not something we really want to do
              normally... I did implement this if getting everything, but with filters/attributes
              to query on I decided to wait until we need it before implementing this currently).

        .. todo:: Implement querying via Secondary/Global indexes; Scanning with query values.
            see above for details.



        Args:
            query: Dict keys are the attribute/key names and values are what
                to filter on for that name.  Operators after double `__` work just like you
                would expect for our xyngular API's... here is an example:

                ```python
                { "some_attr_name__gte": 2 }
                ```

                In this case, we look for `some_attr_name` greater than or equal to integer `2`.

                You MUST provide at least one value for the hash key of the table for right now.
                In the future, we will support doing a table-scan to support queries without
                a hash-key. But for right now it's required.

                For more information with examples see [Advanced Queries](#advanced-queries).

            top: This is supposed to only return this mean records; currently not implemented.
            fields: This is supposed to only retrieve provided field names in returned objects;
                currently not implemented.
            allow_scan: Defaults to False, which means this will raise an exception if a scan
                is required to execute your get.  Set to True to allow a scan if needed
                (it will still do a query, batch-get, etc; if it can, it only does a scan
                if there is no other choice).

                If the query is blank or None will still do a scan regardless of what you pass
                (to return all items in the table).
            **dynamo_params: Extra parameters to include on the Dynamo request(s) that are
                generated. This is 100% optional.
        Returns:

        """

        if not query:
            # If no query.... just get all items via a bulk-scan.
            return self._get_all_items()

        # todo: We want basic logic in here to decide on batch_get vs query
        #       vs [eventually] dyn_scan.
        #       We sort of implement basic logic here to determin
        #       the best way to query dynamo so we have that logic mostly centralized instead
        #       of scattered everywhere. The logic is cetnered around how we will mostly be using
        #       dynamo. The times where we have exceptions, the outside world can just directly
        #       call `dyn_scan/query` them selves and customize the dynamo call more.
        #       `get` is the thing that figured out the best to this to in the general
        #       case.
        #   Future Vision of logic flow [this is not fully implemented or final yet]:
        #       1. Only have id/hash/range keys
        #           A. Have more than one id/hash/range keys.
        #               I. We can use the batch method.
        #           B. Use query
        #       2. Have id/hash + other attributes
        #           A. More than one hash
        #               I. Use several query calls.
        #           B. Only one hash
        #               I. Use single query call.
        #       3. Have no hash key, just other attributes.
        #           A. Must use `scan`.
        #               I. This is just something we will do later, don't need `scan` at moment.
        #

        query = _ProcessedQuery.process_query(query, api=self.api)
        structure = self.api.structure
        have_range_key = bool(structure.dyn_range_key_name)

        # Check to see if we only have key fields (without other filtering criteria);
        # if so we can do a batch-get, which is the fastest way to get a number of specific
        # values.  If we
        if query.contains_only_keys():
            dyn_keys = query.dyn_keys()

            # If we have no range-key, they all dyn-gets support get-batch.
            # it's only the lack of range-key, or a non 'eq' operator for range-key
            # that would disqualify a specific DynKey.
            #
            # todo: Some of these keys could support batch-get, we might consider getting
            #   the ones that do via batch-get, get others via query?

            all_support_batch_get = True
            if have_range_key:
                for dyn_key in dyn_keys:
                    if not dyn_key.range_key:
                        all_support_batch_get = False
                        break

                    if dyn_key.range_operator and dyn_key.range_operator not in ('eq', 'is_in'):
                        all_support_batch_get = False
                        break

            # We have just DynKey's, so we can do a batch get (no other conditions/filters).
            # This will automatically batch a 100 at a time for us via a generator.
            # Dynamo will fetch these in parallel!
            if all_support_batch_get and dyn_keys:
                return self.batch_get(keys=dyn_keys)

        # If we have some sort of key(s) we can use (a hash key with an optional range key).
        if query.dyn_keys():
            # todo: Support `top` and `fields`.
            # todo: Support multiple hash-keys [one query per hash key].
            # todo: unless this table does not have a range key [no hash/range to tie].

            # We have a query that has the hash-key in it, that's good enough to use a query.
            return self.query(query=query)

        if allow_scan:
            return self.scan(query=query)

        # todo: Support 'scans' or always raise error? Scans are very expensive.
        # todo: Support Global + Secondary Indexes
        #  (secondary indexes are partially supported now, since they require the hash-key
        #   so we would currently do a query with a filter, and scan whole hash-key/page).
        raise NotImplementedError(
            "There are no hash-keys or id's in query, and I don't support auto routing to a scan "
            "when `allow_scan` is False, or using a global indexes at the moment. "
            "This is what you need to do without a hash-key/id. "
            "Scan operations are slow, so for being conservative to prevent accidentally doing "
            "one. For now you need to explicitly do them via self.scan or pass in True to the "
            "`allow_scan` parameter of this `get` method; unless your "
            "retrieving all records (ie: blank query). This may change in the future, but for "
            "now a scan operation requires an explicit opt-in."
            "\n"
            "TODO: Support Global Indexes - if there is a global index "
            "then we should use them if query is using the global-index hash-key and other"
            "attributes are in global-index as well."
        )

    def batch_get(
            self, keys: Iterable[DynKey], **params: DynParams
    ) -> Iterable[M]:
        """
        Will fetch keys in the largest batch it can at a time it can from Dynamo;
        Dynamo will fetch each page of values in parallel!

        We split up the keys into 100 increments at a time automatically right now
        For each unique hash key in the set of keys provided, Dynamo will parallel fetch
        the keys (if two keys have the same hash but different range key, dynamo will do
        them sequentially).

        In the future, we may attempt to fetch multiple 100 blocks of keys asynchronously.
        As the returned generator/iterable is gone through to increase the speed.
        We don't do that yet.

        Args:
            keys (Iterable[DynKey]): Keys to fetch.
                Can be of any size, a generator will be returned to minimize memory use.

                .. tip:: If you pass in a `set`, we will be slightly more efficient.
                    We need to ensure the results are uniquified, if you pass a set we can skip
                    doing it.

            **params: An optional set of extra parameters to include in request to Dynamo,
                if so desired.

        Returns: An Iterable/Generator that will efficiently paginate though the results for you.

        """
        structure = self.api.structure
        hash_name = structure.dyn_hash_key_name
        range_name = structure.dyn_range_key_name

        if not keys:
            return []

        def batch_pagination_generator(items):
            if not items:
                return xloop()

            table_name = structure.fully_qualified_table_name()

            # We want to merge our items with anything that could already be there...
            copy_params = {**params}
            req_items_param = copy_params.setdefault('RequestItems', {})
            table_items = req_items_param.setdefault(table_name, {})
            table_keys = table_items.setdefault('Keys', [])
            table_keys.extend(items)

            # batch_get_item is only available on dynamo-resource, not table-resource.
            return self._paginate_all_items_generator(
                method='batch_get_item',
                params=copy_params,
                use_table=False
            )

        # Go though all the keys and grab them 100 at a time from Dynamo.
        # Dynamo only supports a max of 100 keys at a time when doing a 'batch_get_item'.
        items_requested = []
        have_range = bool(range_name)

        uniquified_keys = keys
        if not isinstance(keys, set):
            uniquified_keys = set(uniquified_keys)
        uniquified_keys = list(uniquified_keys)

        for i in range(0, len(uniquified_keys), 100):
            key_subset = [key.key_as_dict() for key in set(uniquified_keys[i:i + 100])]
            for x in batch_pagination_generator(list(key_subset)):
                yield x

    def _parse_keys_from_query(self, query: Query) -> Optional[List[DynKey]]:
        query = _ProcessedQuery.process_query(query, api=self.api)

    def _parse_id(
            self, _id: Union[str, Iterable[str]]
    ) -> List[DynKey]:
        keys = []
        if not _id:
            return keys

        api = self.api
        for current_id in xloop(_id, iterate_dicts=True):
            keys.append(DynKey(api=api, id=current_id))

        if not keys:
            return keys

        return keys

    def query(self, query: Query = None, **dynamo_params: DynParams) -> Iterable[M]:
        """
        Forces `DynClient` to use a query. If you want a way for client to automatically
        figure out the best way to execute your query, use one of these instead:

        - `DynApi.get`
        - `DynClient.get`

        For more info see:

        - [Advanced Queries](#advanced-queries)
            - [Examples](#examples_1)

        For a quick summary on how to provide query,
        see 'query' argument doc (just a few lines down).
        But I would highly recommend looking at [Advanced Queries](#advanced-queries) for
        more details with examples!

        Args:
            api (DynApi): BaseApi object to use, this is how we know the table name, model class,
                etc.
            query (Query): You can give a simple dict here, modeled after how the standard rest-api
                query dict's work. Dict keys are the attribute/key names and values are what
                to filter on for that name.  Operators after double `__` work just like you
                would expect for our xyngular API's... here is an example:

                ```python
                { "some_attr_name__gte": 2 }
                ```

                In this case, we look for `some_attr_name` greater than or equal to integer `2`.

                You MUST provide at least one value for the hash key of the table when using
                `query` or boto3/dynamo will raise an exception.

                This is an easy way to fill out `KeyConditionExpression` and/or `FilterExpression`.
                This method can figure out which attribute goes with which one and construct
                both expressions as needed.

                For more information with examples see [Advanced Queries](#advanced-queries).

            **params (DynParams): You can provide other standard boto3 query parameters here as you
                need. If you provide both dynamo_params and query, the ones in query will overwrite
                ones in dynamo_params if there is a conflict;

                The `query` param could use either a `KeyConditionExpression` or `FilterExpression`
                depending on what attributes are in the query dict.

        Yields:
<<<<<<< HEAD
            M: (DynModel subclass instances) - The next object we got from dynamo. This method returns a generator
                that will eventually go though all the results from dynamo in a memory-efficient
=======
            M: The next object we got from dynamo. This method returns a generator
                that will eventually go through all the results from dynamo in a memory-efficient
>>>>>>> 84b0f85a
                manner.
        """

        # todo: support in/lists as values....
        # todo: support `id`.

        structure = self.api.structure
        hash_key = structure.dyn_hash_key_name
        query = _ProcessedQuery.process_query(query, api=self.api)

        # if 'id' in query:
        #
        #
        # hash_key in query:

        # 1. If we have 'id', iterate though that and get DynKey's out of them
        # 2. Look at hash/range keys and try to match them up if they are lists into DynKey's
        # 3. Considering auto-finding out if we have a list of keys and can just do batch-get

        # Query for each dyn-key we find.
        keys = query.dyn_keys()
        if not keys:
            raise XRemoteError(
                "query got called with a query that had no valid DynKey's in it. "
                "This means we could not find any part(s) of the primary key we could use to do "
                "a query on (a Dynamo query requires at least a hash-key). "
                ""
                "If you have no conditions and just want to "
                "simply retrieve every item in the table use `DynClient.get` with no parameters. "
                ""
                "If you do have conditions/filters in query you need to do a `DynClient.dyn_scan` "
                "and have Dynamo scan the entire table. This will allow dynamo to evaluate your "
                "conditions on every item in the table."
            )

        for dyn_key in query.dyn_keys():
            params = {**dynamo_params}
            self._add_conditions_from_query(
                query=query,
                params=params,
                dyn_key=dyn_key
            )

            for value in self._paginate_all_items_generator(method='query', params=params):
                yield value

    def scan(self, query: Query = None, **dynamo_params: DynParams) -> Iterable[M]:
        params = {**dynamo_params}
        self._add_conditions_from_query(
            query=query,
            params=params
        )
        return self._paginate_all_items_generator(method='scan', params=params)

    def _add_conditions_from_query(
            self,
            query: Query,
            params: DynParams,
            dyn_key: DynKey = None,
            filter_key: str = 'FilterExpression'
    ):
        if not query and not dyn_key:
            return

        query = _ProcessedQuery.process_query(query, api=self.api)
        key_names: Set[str] = set()
        api = self.api
        structure = self.api.structure

        if dyn_key:
            key_names.add('id')
            key_names.add(structure.dyn_hash_key_name)
            range_name = structure.dyn_range_key_name
            if range_name:
                key_names.add(range_name)

        def add_criterion(cond_list, condition_base, name, operator, value):
            # It just so happens the basic Django filter operators are generally named the same
            # as the ones in the boto3 dynamo library. So we grab the condition/operator
            # via the same names. _ProcessedQuery will normalize the names for us.

            # exists/not_exists don't require a 'value' parameter,
            # so we need to interpret/parse query value ourselves and do the right thing.
            operator_needs_param = True
            if operator == 'exists':
                operator_needs_param = False
                if not bool_value(value):
                    # False value, so swap to the inverse/opposite operator.
                    operator = 'not_exists'
            elif operator == 'not_exists':
                operator_needs_param = False
                if not bool_value(value):
                    # False value, so swap to the inverse/opposite operator.
                    operator = 'exists'

            # Construct condition by allocating base, grabbing operator and assigning value.
            operator = getattr(condition_base(name), operator, None)
            condition = None
            if operator:
                field = structure.get_field(name)
                if operator_needs_param and field and field.converter:
                    value = field.converter(
                        api,
                        Converter.Direction.to_json,
                        field,
                        value
                    )

                operator_params = [value] if operator_needs_param else []
                condition = operator(*operator_params)

            # If we found a condition operator, use it.
            # Otherwise, we construct and raise a helpful error message.
            if operator is not None:
                cond_list.append(condition)
                return

            # Get all available conditions/operators from boto3 class so we can list them
            # in the exception message.
            available = [
                f for f in dir(condition_base)
                if callable(getattr(condition_base, f)) and not f.startswith("__")
            ]
            supplemental_msg = ""
            if condition_base is conditions.Key:
                supplemental_msg = (
                    f"Attr ({name}) is part of primary key, there are reduced "
                    f"operators available for keys when using a query. "
                    f"We could route this to a 'scan' operation, that would work.... "
                    f"Right now we don't automatically route this to a 'scan' operation "
                    f"because that's much slower and you probably really are wanting "
                    f"to do a query. You can use `dyn_scan` your self directly if that's "
                    f"what you really want to do. Or we could implement an Option/Flag to "
                    f"auto-route to a scan operation when needed."
                )

            raise XRemoteError(
                f"Using unknown boto3/dynamo operator ({operator}), "
                f"for query on attr ({name}); "
                f"the available ones are ({available}). "
                f"{supplemental_msg}"
            )

        filters = []
        keys = []

        for (name, criterion) in query.items():
            if name in key_names:
                # This is handled later...
                continue
            for (operator, value) in criterion.items():
                add_criterion(
                    cond_list=filters,
                    condition_base=conditions.Attr,
                    name=name,
                    operator=operator,
                    value=value
                )

        # Add the dyn-key conditions if needed...
        if dyn_key:
            add_criterion(
                cond_list=keys,
                condition_base=conditions.Key,
                name=structure.dyn_hash_key_name,
                operator='eq',
                value=dyn_key.hash_key
            )

            range_key = dyn_key.range_key
            if range_key:
                operator = dyn_key.range_operator or 'eq'
                # If we have an 'in' operator, we translate that to 'eq' for this purpose.
                # We should be called with separate values if there is more than one dyn_key,
                # and so are 'simulating' the `is_in` operator aspect.
                if operator == 'is_in':
                    operator = 'eq'
                add_criterion(
                    cond_list=keys,
                    condition_base=conditions.Key,
                    name=structure.dyn_range_key_name,
                    operator=operator,
                    value=range_key
                )

        params_to_mod = (('KeyConditionExpression', keys), (filter_key, filters))
        for (param_key, exp_list) in params_to_mod:
            for key in exp_list:
                exp = params.get(param_key)
                exp = exp & key if exp is not None else key
                params[param_key] = exp

    def _table_or_batch_writer(self) -> Union[BatchWriter, TableResource]:
        """
        Gets either a table or a batch-writer. So you should only call methods that are
        supported by a BatchWriter on this [since it could be one].
        All BatchWriter methods are also supported by a Dynamo TableResource so you'll be safe
        as long as you limit calls to what BatchWriter supports.
        """
        batch_writer = _DynBatchResource.grab().current_writer()
        if batch_writer:
            return batch_writer.batch_writer(api=self.api)

        return self.api.table

    def _get_item_by_id(self, _id: str) -> Optional[M]:
        api = self.api
        structure = api.structure

        if structure.dyn_range_key_name:
            split_id = _id.split(structure.dyn_id_delimiter)
            if len(split_id) != 2:
                raise XRemoteError(
                    f"Have id ({_id}) but delimiter ({structure.dyn_id_delimiter}) is in it "
                    f"more/less than once and {api} needs both a hash and range key."
                )
            hash_key, range_key = split_id
        else:
            hash_key = _id
            range_key = None

        # Construct an expression with hash and if needed, range keys.
        key_exp = conditions.Key(structure.dyn_hash_key_name).eq(hash_key)
        if range_key:
            key_exp = key_exp & conditions.Key(structure.dyn_range_key_name).eq(range_key)

        response = api.table.query(
            ConsistentRead=True,
            KeyConditionExpression=key_exp
        )

        data: Optional[JsonDict] = None
        db_datas = response['Items']
        if db_datas:
            data = db_datas[0]

        if not data:
            return None

        return api.model_type(data)

    # todo: BaseModel objects are capable of letting us know if something actually changed or not.
    #       At some point take advantage of that.
    #       This would allow us to prevent putting an unchanged item into dynamo [saves cost].
    def _put_item(self, item: 'DynModel', condition: Query = None):
        """
        Put item into dynamo-table. WON'T use any current batch-writer if a condition is supplied.
        If a condition is supplied, we always use the table and execute put immediately.

        Object will only be sent if there are any changes in object
        (compared to what was originally retrieved from table).

        If there is a change, entire object with all current attributes will be sent
        (a put fully replaces the item in table, it's not a PATCH).

        Condition will be sent with put if provided, it will be checked against anything
        that is currently in table before it's replaced in a transaction-safe way.

        Args:
            item: Item to put into dynamo table; if condition not supplied we check for a current
                batch-writer resource and use that if there is one.
            condition: Conditional query; query is sent to dynamodb, and it will check condition
                against any existing item in a transaction-safe way. If condition checks out
                then the put is done.  Otherwise, it won't be.
                If it is not, we add a field-error to object to indicate conditional check failed:

                `item.api.response_state.add_field_error('_conditional_check', 'failed')`
                or you can use `xyn_model_dynamo.const.CONDITIONAL_CHECK_FAILED_KEY` for
                the field key.
        """
        # Check to see if there is anything I actually need to send.
        if not item.api.json(only_include_changes=True, log_output=True, include_removals=True):
            log.info(f"Dynamo - {item} did not have any changes to send, skipping.")
            return

        structure = self.api.structure
        hash_name = structure.dyn_hash_key_name
        if not getattr(item, hash_name, None):
            raise XRemoteError(f"Item {item} needs a value for hash key ({hash_name}).")

        range_name = structure.dyn_range_key_name
        if range_name and not getattr(item, range_name, None):
            raise XRemoteError(f"Item {item} needs a value for range key ({range_name}).")

        # To keep things simple, I am using 'put' which replaces entire item,
        # so get all properties of item regardless if they changed or not.
        # todo: Check for primary key and raise a nicer, higher-level exception in that case.
        item.api.response_state.reset()

        params = {
            "Item": item.api.json()
        }

        resource = self._table_or_batch_writer()
        if condition:

            # Can't batch-put things with conditions, so we do them one at a time instead.
            resource = self.api.table

            # Add the conditional query to the dynamodb params dict...
            self._add_conditions_from_query(
                query=condition, params=params, filter_key='ConditionExpression'
            )

        # Finally, tell the boto resource to put the item:
        try:
            resource.put_item(**params)
        except dynamodb.meta.client.exceptions.ConditionalCheckFailedException as e:
            # By default, we ignore conditional check failed, because this means we did not want
            # to delete the item on purpose; ie: it's not an error.
            # conditions are mostly used to prevent race-conditions, hence ignored by default.
            # If someone in the future ends up wanting the exception, we can have an argument
            # or some other way to indicate that we should re-raise the condition check exception.
            # See `self.delete_obj` doc comment (above) for more details.
            log.info(
                f"Didn't send/put dynamo obj ({item}) due to condition not met ({condition}), "
                f"exception from dynamo ({e})."
            )
            state = item.api.response_state
            state.had_error = True
            state.errors = [
                'The conditional check failed, item was not deleted.',
                {'conditional-check-failed-exception': e}
            ]
            state.add_field_error(field=CONDITIONAL_CHECK_FAILED_KEY, code='failed')

    def _get_all_items(self):
        return self._paginate_all_items_generator(method='scan', params={})

    def _paginate_all_items_generator(
            self, method: str,
            params: Dict[str, Any],
            use_table=True,
    ) -> Iterable[M]:
        api = self.api
        model_type = api.model_type
        # Get table name, and also ensures table exists.
        table = api.table
        table_name = table.name
        resource = table if use_table else DynamoDB.grab().db

        while True:
            table_method = getattr(resource, method)
            response = table_method(**params)
            last_key = response.get('LastEvaluatedKey', None)

            db_datas = response.get('Items')

            if not db_datas:
                responses: Dict[str, List] = response.get("Responses")
                if responses:
                    db_datas = responses[table_name]
                else:
                    db_datas = tuple()

            for data in db_datas:
                yield model_type(data)

            if last_key:
                params['ExclusiveStartKey'] = last_key
                continue

            unprocessed = response.get('UnprocessedKeys')
            if not unprocessed:
                return

            # We need to try the fetch again for the remaining items...
            # todo: Boto/AWS recommend an exponential backoff when we retry in this case...
            #   see BatchGetItem / batch_get_item
            params['RequestItems'] = unprocessed
            continue

    def create_table(self):
        """
        This is mainly here to create table when mocking aws for unit tests. If the table
        really does not exist in reality, this also can create it.

        Time To Live Notes:

        We can't enable TimeToLive during table creation, we have to wait until after it's
        created. This is a minor issue, since the table will still function correctly,
        the queries will still filter out expired items like normal.  The only difference
        is we could get charged extra for storage we are not using. We need to still filter
        items out of our queries because deletion does not happen immediately [could take up
        to 48 hours].

        At this point, it's expected that you'll have to go into the AWS dynamo console
        to setup automatic TimeToLive item deletion for a table if you want this to create it for
        you.

        In reality, serverless framework is expected to setup the real tables for services that
        are running directly in aws; and that's where you should setup the TTL stuff for real
        tables.
        """
        structure = self.api.structure
        hash_key = structure.dyn_hash_key_name
        hash_type = structure.get_field(hash_key).type_hint
        key_schemas = [
            # Partition Key
            {'AttributeName': hash_key, 'KeyType': 'HASH'}
        ]
        attribute_definitions = [
            {
                'AttributeName': hash_key,
                'AttributeType': get_dynamo_type_from_python_type(hash_type)
            }
        ]

        # If we have a range-key, add that in.
        range_key = structure.dyn_range_key_name
        if range_key:
            range_type = structure.get_field(range_key).type_hint
            key_schemas.append({
                'AttributeName': range_key,
                'KeyType': 'RANGE'
            })
            attribute_definitions.append({
                'AttributeName': range_key,
                'AttributeType': get_dynamo_type_from_python_type(range_type)
            })

        return DynamoDB.grab().db.create_table(
            TableName=structure.fully_qualified_table_name(),
            KeySchema=key_schemas,
            AttributeDefinitions=attribute_definitions,
            BillingMode='PAY_PER_REQUEST',
            Tags=[{'Key': 'DDBTableGroupKey', 'Value': xcon_settings.service}]
        )<|MERGE_RESOLUTION|>--- conflicted
+++ resolved
@@ -30,10 +30,6 @@
     M = TypeVar('M')
 
 log = getLogger(__name__)
-<<<<<<< HEAD
-=======
-M = TypeVar('M', bound='DynModel')
->>>>>>> 84b0f85a
 
 
 class DynClient(RemoteClient[M]):
@@ -47,14 +43,9 @@
     # See `xmodel.remote.client.RemoteClient.api` for more details.
     api: 'DynApi[M]'
 
-<<<<<<< HEAD
     def delete_obj(self, obj: Union[M, DynKey], *, condition: Query = None):
         """
          Attempts to delete passed in object from dynamodb table.
-=======
-    def delete_obj(self, obj: Union['M', DynKey]):
-        # raise NotImplementedError()
->>>>>>> 84b0f85a
 
          If you pass in a condition, it will be evaluated on the dynamodb-service side and the
          deletes will only happen if the condition is met.
@@ -112,7 +103,6 @@
         # so get all properties of item regardless if they changed or not.
         # todo: Check for primary key and raise a nicer, higher-level exception in that case.
 
-<<<<<<< HEAD
         if not condition:
             resource = self._table_or_batch_writer()
             resource.delete_item(**params)
@@ -151,11 +141,6 @@
             If you pass in a `condition`, the batch-writer can't be used and normal single-deletes
             will automatically be used instead.
 
-=======
-    def delete_objs(self, objs: Sequence[Union['M', DynKey]]):
-        """ Uses a batch-writer to put the items.
-            WAY more efficient then doing it one at a time.
->>>>>>> 84b0f85a
             If you only give me one item, directly calls `delete_obj` without a batch-writer.
         """
         if not objs:
@@ -173,11 +158,7 @@
     #  (ie: open it wider then a Sequence, ie: to support generators).
     def send_objs(
             self,
-<<<<<<< HEAD
             objs: Sequence[M],
-=======
-            objs: Sequence['M'],
->>>>>>> 84b0f85a
             *,
             condition: Query = None,
             url: URLStr = None,
@@ -580,13 +561,8 @@
                 depending on what attributes are in the query dict.
 
         Yields:
-<<<<<<< HEAD
             M: (DynModel subclass instances) - The next object we got from dynamo. This method returns a generator
-                that will eventually go though all the results from dynamo in a memory-efficient
-=======
-            M: The next object we got from dynamo. This method returns a generator
                 that will eventually go through all the results from dynamo in a memory-efficient
->>>>>>> 84b0f85a
                 manner.
         """
 
