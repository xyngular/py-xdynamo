from typing import Optional, Set, TypeVar, TYPE_CHECKING

from xcon import xcon_settings
from xmodel.remote import RemoteStructure
from xmodel.remote import XRemoteError
from xdynamo.fields import DynField
from xdynamo.common_types import DynKeyType
from xsentinels.default import Default

F = TypeVar('F', bound=DynField)


class DynStructure(RemoteStructure[F]):
    """
    Putting it here right now, it uses most of the super-class stuff, with a few extra fields.
    See `xmodel.base.structure.BaseStructure` for more details;

    Use these names on the DynModel's as class-arguments to configure these. Those values
    will eventually be put into this structure for use by the DynClient/DynApi classes.
    """

    # Todo: Refer to parent docs, but put more info about how virtual-id's are used for our
    #  dynamo tables.
    virtual_id: bool = True

    dyn_name: str = Default
    """ Table name, minus service/environment name.
        We generally want to use camelCase for this and no dashes/underscores.

        If left as `Default`, will use a "camelCase" version of the model class name.
    """

    dyn_service: str = Default
    """ Service to use, by `Default` we use current `xcon.conf.XconSettings.service`.
        If Blank/None we won't include it in the name.
    """

    dyn_environment: str = Default
    """ Environment to use, by `Default` we use current `xcon.conf.XconSettings.environment`.
        If Blank/None we won't include it in the name.
    """

    dyn_hash_key_name: str = None
    """ Name of hash key [for now both model and table attribute must be same name].
        If left as None, an error will be raised when we try connect to table.

        You can more easily indicate this via `HashField`, ie:

        >>> class MyModel(DynModel):
        ...     my_hash: str = HashField()

        When you do this, we will fill in `dyn_hash_key_name` for you.
    """

    dyn_range_key_name: str = None
    """ Name of range key [for now both model and table attribute must be same name];
        If left as None, we don't have one on the table.

        You can more easily indicate this via `RangeField`, ie:

        >>> class MyModel(DynModel):
        ...     my_hash: str = RangeField()

        When you do this, we will fill in `dyn_range_key_name` for you.
    """

    dyn_id_delimiter = "|"
    """
    Default way to delimit the hash/range keys when used in external systems and with code under
    the `xmodel` library. In general, it's assumed we only have one key that can uniquely
    identify model objects/items in general. For DynamoDB, if it has a range key we can merge
    both the hash-key and range-key together with this character. By default it's a pipe `|`.
    But you can set it to something else here if needed.

    This makes it so other systems can store just one value to refer to an item in a dynamo
    table, ie: "some-hash-value|some-range-value".  When other BaseModel's from other systems
    need to get a Dynamo model, they can look it up via this single 'id' value.
    """

    @property
    def dyn_hash_field(self) -> DynField:
        return self.get_field(self.dyn_hash_key_name)

    @property
    def dyn_range_field(self) -> Optional[DynField]:
        return self.get_field(self.dyn_range_key_name)

    def has_id_field(self):
        id_field = self.get_field('id')
        return (id_field.dyn_key is DynKeyType.hash) if id_field else False

    def configure_for_model_type(
            self,
<<<<<<< HEAD
            *,
            dyn_name: str = Default,
            dyn_service: str = Default,
            dyn_environment: str = Default,
=======

            # These fields are used to name the table
            # format: `{dyn_service}-{dyn_environment}-{dyn_name}`
            dyn_name: Optional[str] = Default,
            dyn_environment: str = Default,
            dyn_service: str = Default,

>>>>>>> 84b0f85a
            dyn_id_delimiter: str = Default,

            **kwargs
    ):
        """
        See superclass method `xmodel.base.structure.BaseStructure.configure_for_model_type`
        first. It has more information about what calls this method and how to
        customize value via class arguments
        (see `xmodel.base.model.BaseModel.__init_subclass__` for more about the class argument
        angle).

        This method accepts every argument in the super-class version, with the addition
        of ones more specific to Dynamo. So se

        This method accepts named-class-parameters for `xdynamo.model.DynModel`
        subclasses.

        See super-class method `xmodel.base.structure.BaseStructure.configure_for_model_type`
        doc's for additional arguments and details.

        Args:
            dyn_name: Name of the table.  We will add dyn_service and current environment to the
                final name.  See `DynStructure.fully_qualified_table_name` for more details.

                This can also be `None` to indicate that it has no direct-table
                (ie: this is an abstract base class, with commonly shared fields, etc).

            dyn_service: Name of the service to use for that portion of the table name.
                If not provided, and `xcon` is available, will use `con.conf.XconSettings.service`.
                Right now `xcon` is a required dependency, but will make it optional in the future.

                In that future version, leaving this as `Default` would make it not format
                the service name into the table name.

            dyn_environment: Name of the environment to use for that portion of the table name.
                Right now `xcon` is a required dependency, but will make it optional in the future.

                In that future version, leaving this as `Default` would make it not format
                the environment name into the table name.

            dyn_id_delimiter: Delimiter to use for the `id` value when table has both a
                hash and range key (to delimit the values of the two).

                By default, a pipe char `|` is used.

<<<<<<< HEAD
                However....
                The current `xcon.conf.XconSettings.environment` environmental name makes sense to
                look up each time when needed. The current APP_ENV is used in the host-name
                for our normal API's.  And so it makes sense to look up the APP_ENV dynamically
                each time to get the final table name.
            dyn_environment:
                See above dyn_service; same thing applies here except this is for the environment
                name aspect/component.

=======
>>>>>>> 84b0f85a
            **kwargs: These all come from class-arguments given to the
                `xdynamo.model.DynModel` at class-definition time that need to be sent to
                my super-class via
                `xmodel.base.structure.BaseStructure.configure_for_model_type`. See that
                for more on what other arguments are supported.
        """
        super().configure_for_model_type(**kwargs)

        # Resolve default `dyn_name` if needed
        if dyn_name is Default:
            model_name = self.model_cls.__name__
            dyn_name = model_name[:1].lower() + model_name[1:] if model_name else ''

        if dyn_name == '':
            raise XRemoteError(
                f"The `dyn_name` of dynamo model ({self.model_cls}) was blank/None; "
                f"model must be `None` or have a non-blank `dyn_name`."
            )

        self.dyn_name = dyn_name
        self.dyn_service = dyn_service
        self.dyn_environment = dyn_environment

        if dyn_id_delimiter:
            self.dyn_id_delimiter = dyn_id_delimiter

        type_to_attr_map = {
            DynKeyType.hash: 'dyn_hash_key_name',
            DynKeyType.range: 'dyn_range_key_name',
        }

        encountered_types: Set[DynKeyType] = set()
        for field in self.fields:
            # We can assume all fields are DynField subclasses, since it's the field_type
            key_type = field.dyn_key
            if not key_type:
                continue

            attr_name = type_to_attr_map[key_type]
            if key_type in encountered_types:
                last_encountered_name = getattr(self, attr_name, None)
                raise XRemoteError(
                    f"We have multiple ({DynKeyType.hash}) key-type fields: "
                    f"({last_encountered_name}) and ({field.name}) for model ({self.model_cls}). "
                    f"There can only be one ({DynKeyType.hash}) field key-type on a dynamo table."
                )

            encountered_types.add(key_type)
            setattr(self, attr_name, field.name)

        # If user manually set this to 'True', then keep it; otherwise determine it based
        # on if there was a hash-key on 'id'.
        # If the `id` field is not the hash-key, then we don't consider us having a
        # `id` field. Instead, we have a virtual-id field that is a combination of both
        # the hash-key field value with the range-key value (if we have a range-key).
        # The purpose of that is to indicate that the `id` field is not a normal field
        # on this class, but a virtual property instead (see `DynModel.id`).

        from xdynamo.model import DynModel
        if self.model_cls is DynModel:
            # Restore `DynModel.id` normal non-field property for DynModel.
            # We want it to be a virtual-id.
            # (BaseModel by default will capture field properties into `fget` and `fset`
            #  in the Field object, and then execute properties when needed after doing it's
            #  normal thing.... we want to replace that functionality with our own property,
            #  and not have it go through the normal things... but still treat 'id' like a
            #  normal property otherwise).
            id_field = self.get_field('id')
            self.model_cls.id = property(fget=id_field.fget, fset=id_field.fset)

    def fully_qualified_table_name(self) -> str:
        """
        Fully qualified name of the table in Dynamo as a str.
        Format is: '{dyn_service}-{dyn_environment}-{dyn_name}'
        """
        components = []
        service = self.dyn_service
        if service is Default:
            service = xcon_settings.service

        env = self.dyn_environment
        if env is Default:
            env = xcon_settings.environment

        if service:
            components.append(service)

        if env:
            components.append(env)

        name = self.dyn_name
        if not name:
            raise XRemoteError(
                f"Tried to get `fully_qualified_table_name` but have no table name for {self}"
            )
        components.append(name)
        return "-".join(components)

    @property
    def endpoint_description(self):
        return self.fully_qualified_table_name()<|MERGE_RESOLUTION|>--- conflicted
+++ resolved
@@ -91,20 +91,12 @@
 
     def configure_for_model_type(
             self,
-<<<<<<< HEAD
             *,
+            # These fields are used to name the table
+            # format: `{dyn_service}-{dyn_environment}-{dyn_name}`
             dyn_name: str = Default,
             dyn_service: str = Default,
             dyn_environment: str = Default,
-=======
-
-            # These fields are used to name the table
-            # format: `{dyn_service}-{dyn_environment}-{dyn_name}`
-            dyn_name: Optional[str] = Default,
-            dyn_environment: str = Default,
-            dyn_service: str = Default,
-
->>>>>>> 84b0f85a
             dyn_id_delimiter: str = Default,
 
             **kwargs
@@ -150,18 +142,6 @@
 
                 By default, a pipe char `|` is used.
 
-<<<<<<< HEAD
-                However....
-                The current `xcon.conf.XconSettings.environment` environmental name makes sense to
-                look up each time when needed. The current APP_ENV is used in the host-name
-                for our normal API's.  And so it makes sense to look up the APP_ENV dynamically
-                each time to get the final table name.
-            dyn_environment:
-                See above dyn_service; same thing applies here except this is for the environment
-                name aspect/component.
-
-=======
->>>>>>> 84b0f85a
             **kwargs: These all come from class-arguments given to the
                 `xdynamo.model.DynModel` at class-definition time that need to be sent to
                 my super-class via
@@ -172,8 +152,9 @@
 
         # Resolve default `dyn_name` if needed
         if dyn_name is Default:
+            # Attempt to use model class name (with first char lower-cased) if we have one.
             model_name = self.model_cls.__name__
-            dyn_name = model_name[:1].lower() + model_name[1:] if model_name else ''
+            dyn_name = f'{model_name[:1].lower()}{model_name[1:]}' if model_name else ''
 
         if dyn_name == '':
             raise XRemoteError(
